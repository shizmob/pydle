from setuptools import setup

setup(
    name='pydle',
<<<<<<< HEAD
    version='0.8.4',
=======
    version='0.8.3',
>>>>>>> c5485195
    packages=[
        'pydle',
        'pydle.features',
        'pydle.features.rfc1459',
        'pydle.features.ircv3',
        'pydle.utils'
    ],
    extras_require={
        'sasl': 'pure-sasl >=0.1.6',   # for pydle.features.sasl
        'docs': 'sphinx_rtd_theme',    # the Sphinx theme we use
        'tests': 'pytest',             # collect and run tests
        'coverage': 'pytest-cov'       # get test case coverage
    },
    entry_points={
        'console_scripts': [
            'pydle = pydle.utils.run:main',
            'pydle-irccat = pydle.utils.irccat:main'
        ]
    },

    author='Shiz',
    author_email='hi@shiz.me',
    url='https://github.com/Shizmob/pydle',
    keywords='irc library python3 compact flexible',
    description='A compact, flexible and standards-abiding IRC library for Python 3.',
    license='BSD',

    zip_safe=True,
    test_suite='tests'
)<|MERGE_RESOLUTION|>--- conflicted
+++ resolved
@@ -2,11 +2,7 @@
 
 setup(
     name='pydle',
-<<<<<<< HEAD
-    version='0.8.4',
-=======
-    version='0.8.3',
->>>>>>> c5485195
+    version='0.8.5',
     packages=[
         'pydle',
         'pydle.features',
