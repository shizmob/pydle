--- conflicted
+++ resolved
@@ -10,10 +10,6 @@
         'pydle.features.ircv3',
         'pydle.utils'
     ],
-<<<<<<< HEAD
-    install_requires=['tornado==4.5.3'],
-=======
->>>>>>> 2b6a708e
     extras_require={
         'sasl': 'pure-sasl >=0.1.6',   # for pydle.features.sasl
         'docs': 'sphinx_rtd_theme',    # the Sphinx theme we use
