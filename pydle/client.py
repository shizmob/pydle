--- conflicted
+++ resolved
@@ -102,14 +102,10 @@
         # Reset attributes and connect.
         if not reconnect:
             self._reset_connection_attributes()
-<<<<<<< HEAD
         try:
-            self._connect(hostname=hostname, port=port, reconnect=reconnect, **kwargs)
+            yield from self._connect(hostname=hostname, port=port, reconnect=reconnect, **kwargs)
         except OSError:
-            self.on_disconnect(expected=False)
-=======
-        yield from self._connect(hostname=hostname, port=port, reconnect=reconnect, **kwargs)
->>>>>>> 2b6a708e
+            yield from self.on_disconnect(expected=False)
 
         # Set logger name.
         if self.server_tag:
@@ -364,11 +360,7 @@
             input = input.encode(self.encoding)
 
         self.logger.debug('>> %s', input.decode(self.encoding))
-<<<<<<< HEAD
-        self.connection.send(input)
-=======
         yield from self.connection.send(input)
->>>>>>> 2b6a708e
 
     @async.coroutine
     def handle_forever(self):
