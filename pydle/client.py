--- conflicted
+++ resolved
@@ -105,14 +105,7 @@
         # Reset attributes and connect.
         if not reconnect:
             self._reset_connection_attributes()
-<<<<<<< HEAD
-        try:
-            yield from self._connect(hostname=hostname, port=port, reconnect=reconnect, **kwargs)
-        except OSError:
-            yield from self.on_disconnect(expected=False)
-=======
         await self._connect(hostname=hostname, port=port, reconnect=reconnect, **kwargs)
->>>>>>> c5485195
 
         # Set logger name.
         if self.server_tag:
