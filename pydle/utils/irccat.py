--- conflicted
+++ resolved
@@ -5,14 +5,7 @@
 import threading
 import logging
 
-<<<<<<< HEAD
-from .. import features
-from .. import protocol
-
-from .. import featurize, __version__
-=======
 from .. import Client, __version__
->>>>>>> a8d03480
 from . import _args
 
 
@@ -20,11 +13,7 @@
     """ irccat. Takes raw messages on stdin, dumps raw messages to stdout. Life has never been easier. """
     def _get_message(self):
         """ Get message and print it to stdout. """
-<<<<<<< HEAD
-        message = self.connection.get_message(types=types)
-=======
         message = self.connection.get_message()
->>>>>>> a8d03480
         sys.stdout.write(message.construct(force=True))
         return message
 
@@ -49,10 +38,7 @@
 
 
 def main():
-<<<<<<< HEAD
-=======
     # Setup logging.
->>>>>>> a8d03480
     logging.basicConfig(format='!! %(levelname)s: %(message)s')
 
     # Create client.
