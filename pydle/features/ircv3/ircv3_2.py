## ircv3_2.py
# IRCv3.2 support (in progress).
from pydle import async
from . import ircv3_1
from . import tags
from . import monitor
from . import metadata

__all__ = [ 'IRCv3_2Support' ]


class IRCv3_2Support(metadata.MetadataSupport, monitor.MonitoringSupport, tags.TaggedMessageSupport, ircv3_1.IRCv3_1Support):
    """ Support for some of IRCv3.2's extensions. """

    ## IRC callbacks.
<<<<<<< HEAD

    @async.coroutine
    def on_capability_account_tag_available(self, value):
        """ Add an account message tag to user messages. """
        return True

    @async.coroutine
=======
    def on_capability_cap_notify_available(self, value):
        """ Take note of new or removed capabilities. """
        return True
    
>>>>>>> 152eff09
    def on_capability_chghost_available(self, value):
        """ Server reply to indicate a user we are in a common channel with changed user and/or host. """
        return True

    @async.coroutine
    def on_capability_echo_message_available(self, value):
        """ Echo PRIVMSG and NOTICEs back to client. """
        return True

    @async.coroutine
    def on_capability_invite_notify_available(self, value):
        """ Broadcast invite messages to certain other clients. """
        return True

    @async.coroutine
    def on_capability_userhost_in_names_available(self, value):
        """ Show full user!nick@host in NAMES list. We already parse it like that. """
        return True

    @async.coroutine
    def on_capability_uhnames_available(self, value):
        """ Possibly outdated alias for userhost-in-names. """
        return (yield from self.on_capability_userhost_in_names_available(value))

    @async.coroutine
    def on_isupport_uhnames(self, value):
        """ Let the server know that we support UHNAMES using the old ISUPPORT method, for legacy support. """
        yield from self.rawmsg('PROTOCTL', 'UHNAMES')



    ## API overrides.

    @async.coroutine
    def message(self, target, message):
        yield from super().message(target, message)
        if not self._capabilities.get('echo-message'):
            yield from self.on_message(target, self.nickname, message)
            if self.is_channel(target):
                yield from self.on_channel_message(target, self.nickname, message)
            else:
                yield from self.on_private_message(target, self.nickname, message)

    @async.coroutine
    def notice(self, target, message):
        yield from super().notice(target, message)
        if not self._capabilities.get('echo-message'):
            yield from self.on_notice(target, self.nickname, message)
            if self.is_channel(target):
                yield from self.on_channel_notice(target, self.nickname, message)
            else:
                yield from self.on_private_notice(target, self.nickname, message)


    ## Message handlers.

    @async.coroutine
    def on_raw(self, message):
        if 'account' in message.tags:
            nick, _ = self._parse_user(message.source)
            if nick in self.users:
                metadata = {
                    'identified': True,
                    'account': message.tags['account']
                }
                self._sync_user(nick, metadata)
        yield from super().on_raw(message)

    @async.coroutine
    def on_raw_chghost(self, message):
        """ Change user and/or host of user. """
        if 'chghost' not in self._capabilities or not self._capabilities['chghost']:
            return

        nick, _ = self._parse_user(message.source)
        if nick not in self.users:
            return

        # Update user and host.
        metadata = {
            'username': message.params[0],
            'hostname': message.params[1]
        }
        self._sync_user(nick, metadata)<|MERGE_RESOLUTION|>--- conflicted
+++ resolved
@@ -13,7 +13,6 @@
     """ Support for some of IRCv3.2's extensions. """
 
     ## IRC callbacks.
-<<<<<<< HEAD
 
     @async.coroutine
     def on_capability_account_tag_available(self, value):
@@ -21,12 +20,11 @@
         return True
 
     @async.coroutine
-=======
     def on_capability_cap_notify_available(self, value):
         """ Take note of new or removed capabilities. """
         return True
     
->>>>>>> 152eff09
+    @async.coroutine
     def on_capability_chghost_available(self, value):
         """ Server reply to indicate a user we are in a common channel with changed user and/or host. """
         return True
