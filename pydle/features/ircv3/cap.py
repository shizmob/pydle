## cap.py
# Server <-> client optional extension indication support.
# See also: http://ircv3.atheme.org/specification/capability-negotiation-3.1
from pydle import async
import pydle.protocol
from pydle.features import rfc1459

__all__ = [ 'CapabilityNegotiationSupport', 'NEGOTIATED', 'NEGOTIATING', 'FAILED' ]


DISABLED_PREFIX = '-'
ACKNOWLEDGEMENT_REQUIRED_PREFIX = '~'
STICKY_PREFIX = '='
PREFIXES = '-~='
CAPABILITY_VALUE_DIVIDER = '='
NEGOTIATING = True
NEGOTIATED = None
FAILED = False


class CapabilityNegotiationSupport(rfc1459.RFC1459Support):
    """ CAP command support. """

    ## Internal overrides.

    def _reset_attributes(self):
        super()._reset_attributes()
        self._capabilities = {}
        self._capabilities_requested = set()
        self._capabilities_negotiating = set()

    @async.coroutine
    def _register(self):
        """ Hijack registration to send a CAP LS first. """
        if self.registered:
            return

        # Ask server to list capabilities.
        yield from self.rawmsg('CAP', 'LS', '302')

        # Register as usual.
        yield from super()._register()

    def _capability_normalize(self, cap):
        cap = cap.lstrip(PREFIXES).lower()
        if CAPABILITY_VALUE_DIVIDER in cap:
            cap, _, value = cap.partition(CAPABILITY_VALUE_DIVIDER)
        else:
            value = None

        return cap, value


    ## API.

    @async.coroutine
    def _capability_negotiated(self, capab):
        """ Mark capability as negotiated, and end negotiation if we're done. """
        self._capabilities_negotiating.discard(capab)

        if not self._capabilities_requested and not self._capabilities_negotiating:
            yield from self.rawmsg('CAP', 'END')


    ## Message handlers.

    @async.coroutine
    def on_raw_cap(self, message):
        """ Handle CAP message. """
        target, subcommand = message.params[:2]
        params = message.params[2:]

        # Call handler.
        attr = 'on_raw_cap_' + pydle.protocol.identifierify(subcommand)
        if hasattr(self, attr):
            yield from getattr(self, attr)(params)
        else:
            self.logger.warning('Unknown CAP subcommand sent from server: %s', subcommand)

    @async.coroutine
    def on_raw_cap_ls(self, params):
        """ Update capability mapping. Request capabilities. """
        to_request = set()

        for capab in params[0].split():
            capab, value = self._capability_normalize(capab)

            # Only process new capabilities.
            if capab in self._capabilities:
                continue

            # Check if we support the capability.
            attr = 'on_capability_' + pydle.protocol.identifierify(capab) + '_available'
            supported = (yield from getattr(self, attr)(value)) if hasattr(self, attr) else False

            if supported:
                if isinstance(supported, str):
                    to_request.add(capab + CAPABILITY_VALUE_DIVIDER + supported)
                else:
                    to_request.add(capab)
            else:
                self._capabilities[capab] = False

        if to_request:
            # Request some capabilities.
            self._capabilities_requested.update(x.split(CAPABILITY_VALUE_DIVIDER, 1)[0] for x in to_request)
            yield from self.rawmsg('CAP', 'REQ', ' '.join(to_request))
        else:
            # No capabilities requested, end negotiation.
            yield from self.rawmsg('CAP', 'END')

    @async.coroutine
    def on_raw_cap_list(self, params):
        """ Update active capabilities. """
        self._capabilities = { capab: False for capab in self._capabilities }

        for capab in params[0].split():
            capab, value = self._capability_normalize(capab)
            self._capabilities[capab] = value if value else True

    @async.coroutine
    def on_raw_cap_ack(self, params):
        """ Update active capabilities: requested capability accepted. """
        for capab in params[0].split():
            cp, value = self._capability_normalize(capab)
            self._capabilities_requested.discard(cp)

            # Determine capability type and callback.
            if capab.startswith(DISABLED_PREFIX):
                self._capabilities[cp] = False
                attr = 'on_capability_' + pydle.protocol.identifierify(cp) + '_disabled'
            elif capab.startswith(STICKY_PREFIX):
                # Can't disable it. Do nothing.
                self.logger.error('Could not disable capability %s.', cp)
                continue
            else:
                self._capabilities[cp] = value if value else True
                attr = 'on_capability_' + pydle.protocol.identifierify(cp) + '_enabled'

            # Indicate we're gonna use this capability if needed.
            if capab.startswith(ACKNOWLEDGEMENT_REQUIRED_PREFIX):
                yield from self.rawmsg('CAP', 'ACK', cp)

            # Run callback.
            if hasattr(self, attr):
                status = yield from getattr(self, attr)()
            else:
                status = NEGOTIATED

            # If the process needs more time, add it to the database and end later.
            if status == NEGOTIATING:
                self._capabilities_negotiating.add(cp)
            elif status == FAILED:
                # Ruh-roh, negotiation failed. Disable the capability.
                self.logger.warning('Capability negotiation for %s failed. Attempting to disable capability again.', cp)

                yield from self.rawmsg('CAP', 'REQ', '-' + cp)
                self._capabilities_requested.add(cp)

        # If we have no capabilities left to process, end it.
        if not self._capabilities_requested and not self._capabilities_negotiating:
            yield from self.rawmsg('CAP', 'END')

    @async.coroutine
    def on_raw_cap_nak(self, params):
        """ Update active capabilities: requested capability rejected. """
        for capab in params[0].split():
            capab, _ = self._capability_normalize(capab)
            self._capabilities[capab] = False
            self._capabilities_requested.discard(capab)

        # If we have no capabilities left to process, end it.
        if not self._capabilities_requested and not self._capabilities_negotiating:
<<<<<<< HEAD
            yield from self.rawmsg('CAP', 'END')
=======
            self.rawmsg('CAP', 'END')
    
    def on_raw_cap_del(self, params):
        for capab in params[0].split():
            attr = 'on_capability_{}_disabled'.format(pydle.protocol.identifierify(capab))
            if self._capabilities.get(capab, False) and hasattr(self, attr):
                getattr(self, attr)()
        self.on_raw_cap_nak(params)
>>>>>>> 152eff09

    def on_raw_cap_new(self, params):
        self.on_raw_cap_ls(params)

    @async.coroutine
    def on_raw_410(self, message):
        """ Unknown CAP subcommand or CAP error. Force-end negotiations. """
        self.logger.error('Server sent "Unknown CAP subcommand: %s". Aborting capability negotiation.', message.params[0])

        self._capabilities_requested = set()
        self._capabilities_negotiating = set()
        yield from self.rawmsg('CAP', 'END')

    @async.coroutine
    def on_raw_421(self, message):
        """ Hijack to ignore the absence of a CAP command. """
        if message.params[0] == 'CAP':
            return
        yield from super().on_raw_421(message)

    @async.coroutine
    def on_raw_451(self, message):
        """ Hijack to ignore the absence of a CAP command. """
        if message.params[0] == 'CAP':
            return
        yield from super().on_raw_451(message)<|MERGE_RESOLUTION|>--- conflicted
+++ resolved
@@ -171,21 +171,19 @@
 
         # If we have no capabilities left to process, end it.
         if not self._capabilities_requested and not self._capabilities_negotiating:
-<<<<<<< HEAD
-            yield from self.rawmsg('CAP', 'END')
-=======
-            self.rawmsg('CAP', 'END')
-    
+            yield from self.rawmsg('CAP', 'END')
+
+    @async.coroutine    
     def on_raw_cap_del(self, params):
         for capab in params[0].split():
             attr = 'on_capability_{}_disabled'.format(pydle.protocol.identifierify(capab))
             if self._capabilities.get(capab, False) and hasattr(self, attr):
-                getattr(self, attr)()
-        self.on_raw_cap_nak(params)
->>>>>>> 152eff09
-
+                yield from getattr(self, attr)()
+        yield from self.on_raw_cap_nak(params)
+
+    @async.coroutine
     def on_raw_cap_new(self, params):
-        self.on_raw_cap_ls(params)
+        yield from self.on_raw_cap_ls(params)
 
     @async.coroutine
     def on_raw_410(self, message):
